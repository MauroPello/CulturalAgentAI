from fastapi import FastAPI, File, UploadFile, HTTPException
from fastapi.responses import JSONResponse
from fastapi.middleware.cors import CORSMiddleware
from pathlib import Path
from typing import List, Dict
import uuid
import pandas as pd
from pydantic import BaseModel
import os
from dotenv import load_dotenv

# Load environment variables
load_dotenv()

from processing.loader import load_document_text
from processing.chunker import chunk_text
from processing.embedder import embed_chunks
from processing.vector_store import vector_store_instance
from llm.llm import get_public_ai_client
<<<<<<< HEAD
=======
from fastapi import Body
from pydantic import BaseModel
>>>>>>> eea0746b

app = FastAPI()

# CORS middleware
app.add_middleware(
    CORSMiddleware,
<<<<<<< HEAD
    allow_origins=["http://localhost:3000", "http://127.0.0.1:3000", "http://localhost:3001", "http://127.0.0.1:3001"],  # Add your frontend URLs
=======
    allow_origins=["http://localhost:3000", "http://127.0.0.1:3000", "http://localhost:3001", "http://127.0.0.1:3001", "*"],  # Add your frontend URLs and allow all origins for extension
>>>>>>> eea0746b
    allow_credentials=True,
    allow_methods=["*"],
    allow_headers=["*"],
)

class QueryRequest(BaseModel):
    query: str
    n_results: int = 5

# Uploads directory
UPLOAD_DIR = Path("uploads")
UPLOAD_DIR.mkdir(exist_ok=True)

SUPPORTED_FILE_TYPES = {
    "application/pdf": ".pdf",
    "application/vnd.openxmlformats-officedocument.wordprocessingml.document": ".docx",
    "application/vnd.openxmlformats-officedocument.spreadsheetml.sheet": ".xlsx",
    "application/vnd.ms-excel": ".xls",
    "text/plain": ".txt",
}

@app.get("/")
def read_root():
    return {"message": "Hello, World!"}

@app.post("/process-document/", response_model=Dict)
async def process_document_endpoint(file: UploadFile = File(...)):
    """
    Uploads a document, saves it, extracts text, chunks it, and returns the chunks.
    The original file is deleted after processing.
    """
    print(f"Starting document processing for file: {file.filename}")
    print(f"File content type: {file.content_type}")
    
    # Validate file type
    if file.content_type not in SUPPORTED_FILE_TYPES:
        print(f"Unsupported file type: {file.content_type}")
        raise HTTPException(status_code=400, detail=f"Unsupported file type: {file.content_type}. Supported types are: {list(SUPPORTED_FILE_TYPES.keys())}")

    print(f"File type validation passed")
    
    # Save file temporarily
    file_extension = SUPPORTED_FILE_TYPES[file.content_type]
    file_id = str(uuid.uuid4())
    unique_filename = f"{file_id}{file_extension}"
    file_path = UPLOAD_DIR / unique_filename
    
    print(f"Saving file as: {unique_filename}")

    try:
        contents = await file.read()
        print(f"File size: {len(contents)} bytes")
        with open(file_path, "wb") as buffer:
            buffer.write(contents)
        print(f"File saved successfully to: {file_path}")

        # Load and process the document using your modules
        print(f"Loading document text from: {file.filename}")
        document_text = load_document_text(file_path, file.filename)
        if not document_text or not document_text.strip():
            print(f"No text could be extracted from the document")
            raise HTTPException(status_code=400, detail="No text could be extracted from the document.")
        
        print(f"Document text loaded successfully (length: {len(document_text)} characters)")

        # Chunk the text
        print(f"Chunking the document text...")
        chunks = chunk_text(document_text)
        print(f"Text chunked into {len(chunks)} chunks")

        # Embed the chunks
        print(f"Creating embeddings for {len(chunks)} chunks...")
        embeddings = embed_chunks(chunks)
        print(f"Embeddings created successfully ({len(embeddings)} embeddings)")

        # Store in vector db
        print(f"Storing chunks and embeddings in vector database...")
        # Create metadata for each chunk
        metadatas = [{
            "filename": file.filename,
            "file_id": file_id
        } for _ in chunks]
        vector_store_instance.add_documents(chunks, embeddings, metadatas)
        print(f"Documents stored successfully in vector database")

        total_docs = vector_store_instance.get_count()
        print(f"Total documents in store: {total_docs}")
        print(f"Document processing completed successfully!")
        
        return JSONResponse(
            status_code=200,
            content={
                "message": "Document processed and stored successfully.",
                "file_id": file_id,
                "filename": file.filename,
                "chunks_added": len(chunks),
                "total_documents_in_store": total_docs
            }
        )

    except RuntimeError as e:
        print(f"Runtime error during processing: {str(e)}")
        raise HTTPException(status_code=500, detail=str(e))
    except Exception as e:
        print(f"Unexpected error during processing: {str(e)}")
        raise HTTPException(status_code=500, detail=f"An unexpected error occurred: {str(e)}")

    finally:
        # 5. Clean up the saved file
        if file_path.exists():
            file_path.unlink()
            print(f"Temporary file cleaned up: {file_path}")
        else:
            print(f"Temporary file not found for cleanup: {file_path}")

@app.post("/query/")
async def query_index(request: QueryRequest):
    """
    Accepts a text query, embeds it, and retrieves the most relevant chunks from the vector store.
    """
    if not request.query:
        raise HTTPException(status_code=400, detail="Query cannot be empty.")

    try:
        # Embed the user's query
        query_embedding = embed_chunks([request.query])[0]

        # Query the vector store
        results = vector_store_instance.query(
            query_embedding=query_embedding,
            n_results=request.n_results
        )

        # Prepare the context from retrieved documents
        context_chunks = []
        if results and results.get('documents') and results['documents'][0]:
            context_chunks = results['documents'][0]
        
        context_string = "\n\n---\n\n".join(context_chunks)

        prompt_template = """
        You are a helpful assistant for the company. Use the following context to answer the question.
        If the answer is not found in the context, state that you don't have enough information.

        CONTEXT:
        {context}

        QUESTION:
        {question}

        ANSWER:
        """

        # Format the final prompt
        final_prompt = prompt_template.format(
            context=context_string,
            question=request.query
        )

        print(f"Final prompt prepared for LLM:\n{final_prompt}")

        # Use the LLM to generate a response
        try:
            llm_client = get_public_ai_client()
            ai_response = llm_client.simple_chat(final_prompt)
            print(f"LLM response received: {ai_response}")

            return JSONResponse(status_code=200, content={
                "query": request.query,
                "answer": ai_response,
                "retrieved_chunks": context_chunks,
                "context_used": len(context_chunks) > 0
            })
        except Exception as llm_error:
            print(f"Error with LLM client: {str(llm_error)}")
            # If LLM fails, return the prepared prompt as fallback
            return JSONResponse(status_code=200, content={
                "query": request.query,
                "prepared_prompt": final_prompt,
                "retrieved_chunks": context_chunks,
                "error": f"LLM unavailable: {str(llm_error)}"
            })

    except Exception as e:
        raise HTTPException(status_code=500, detail=f"An error occurred during query: {str(e)}")


@app.get("/uploaded-files")
async def list_uploaded_files():
    try:
        files = []
        # Include both PDF and Excel files
        for pattern in ["*.pdf", "*.xlsx", "*.xls", "*.xlsm"]:
            for file_path in UPLOAD_DIR.glob(pattern):
                file_stats = file_path.stat()
                files.append({
                    "filename": file_path.name,
                    "file_size": file_stats.st_size,
                    "upload_time": file_stats.st_mtime,
                    "file_path": str(file_path),
                    "file_type": file_path.suffix
                })
        
        return JSONResponse(
            status_code=200,
            content={
                "message": "Files retrieved successfully",
                "files": files,
                "total_files": len(files)
            }
        )
    
    except Exception as e:
<<<<<<< HEAD
        raise HTTPException(status_code=500, detail=f"Error listing files: {str(e)}")
=======
        raise HTTPException(status_code=500, detail=f"Error listing files: {str(e)}")

class CulturalAlignRequest(BaseModel):
    text: str
    target_culture: str
    language: str

@app.post("/cultural_align_text/")
async def cultural_align_text(request: CulturalAlignRequest):
    try:
        llm_client = get_public_ai_client()
        prompt = (
            f"Create a version of the following text that is more aligned with the culture {request.target_culture}. "
            f"It should be in the language '{request.language}'.\n\n"
            f"TEXT:\n{request.text}\n\n"
            "BETTER VERSION:"
        )
        print(f"Prompt for cultural alignment:\n{prompt}")
        better_version = llm_client.simple_chat(prompt)
        print(f"Better version generated:\n{better_version}")
        return JSONResponse(status_code=200, content={
            "text": request.text,
            "target_culture": request.target_culture,
            "language": request.language,
            "better_version": better_version
        })
    except Exception as e:
        raise HTTPException(status_code=500, detail=f"Error analyzing text: {str(e)}")
>>>>>>> eea0746b
<|MERGE_RESOLUTION|>--- conflicted
+++ resolved
@@ -17,22 +17,14 @@
 from processing.embedder import embed_chunks
 from processing.vector_store import vector_store_instance
 from llm.llm import get_public_ai_client
-<<<<<<< HEAD
-=======
-from fastapi import Body
 from pydantic import BaseModel
->>>>>>> eea0746b
 
 app = FastAPI()
 
 # CORS middleware
 app.add_middleware(
     CORSMiddleware,
-<<<<<<< HEAD
-    allow_origins=["http://localhost:3000", "http://127.0.0.1:3000", "http://localhost:3001", "http://127.0.0.1:3001"],  # Add your frontend URLs
-=======
-    allow_origins=["http://localhost:3000", "http://127.0.0.1:3000", "http://localhost:3001", "http://127.0.0.1:3001", "*"],  # Add your frontend URLs and allow all origins for extension
->>>>>>> eea0746b
+    allow_origins=["http://localhost:3000", "http://127.0.0.1:3000", "http://localhost:3001", "http://127.0.0.1:3001", "*"], 
     allow_credentials=True,
     allow_methods=["*"],
     allow_headers=["*"],
@@ -246,9 +238,6 @@
         )
     
     except Exception as e:
-<<<<<<< HEAD
-        raise HTTPException(status_code=500, detail=f"Error listing files: {str(e)}")
-=======
         raise HTTPException(status_code=500, detail=f"Error listing files: {str(e)}")
 
 class CulturalAlignRequest(BaseModel):
@@ -276,5 +265,4 @@
             "better_version": better_version
         })
     except Exception as e:
-        raise HTTPException(status_code=500, detail=f"Error analyzing text: {str(e)}")
->>>>>>> eea0746b
+        raise HTTPException(status_code=500, detail=f"Error analyzing text: {str(e)}")