--- conflicted
+++ resolved
@@ -1,5 +1,4 @@
 <template>
-<<<<<<< HEAD
   <UContainer>
     <div class="py-10">
       <UCard>
@@ -27,38 +26,6 @@
     </div>
   </UContainer>
 </template><script setup lang="ts">
-=======
-  <div class="container mx-auto p-4">
-    <UCard>
-      <template #header>
-        <h1 class="text-2xl font-bold">Review Chat</h1>
-      </template>
-      <p class="mb-4">
-        Paste a collection of messages and emails to get an LLM evaluation on their cultural and linguistic appropriateness.
-      </p>
-      <div class="flex flex-col items-start">
-        <UTextarea
-          v-model="textInput"
-          class="w-full"
-          placeholder="Paste your messages here..."
-          :rows="10"
-        />
-        <UButton class="mt-4" @click="analyzeText" :disabled="loading"> Analyze </UButton>
-        <p v-if="error" class="text-red-500 mt-2">{{ error }}</p>
-      </div>
-      <div v-if="loading" class="mt-4">
-        <p>Loading...</p>
-      </div>
-      <div v-if="analysisResult" class="mt-8">
-        <h2 class="text-xl font-bold mb-2">Analysis Result</h2>
-        <pre class="whitespace-pre-wrap">{{ analysisResult }}</pre>
-      </div>
-    </UCard>
-  </div>
-</template>
-
-<script setup lang="ts">
->>>>>>> 2999655a
 import { ref } from "vue";
 
 const textInput = ref("");
